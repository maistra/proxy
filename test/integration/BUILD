--- conflicted
+++ resolved
@@ -50,14 +50,10 @@
         "//src/envoy/http/authn:filter_lib",
         "//src/envoy/http/jwt_auth:http_filter_factory",
         "//src/envoy/http/jwt_auth:jwt_lib",
-<<<<<<< HEAD
         "//src/envoy/http/mixer:filter_lib",
         "//src/envoy/utils:filter_names_lib",
         "@envoy//source/common/common:utility_lib",
         "@envoy//test/integration:http_protocol_integration_lib",
-=======
-        "//src/envoy/http/mixer:filter_lib",
-        "//src/envoy/utils:filter_names_lib",
     ],
 )
 
@@ -83,7 +79,6 @@
     repository = "@envoy",
     deps = [
         ":int_client_server",
->>>>>>> 8ddb2aab
     ],
 )
 
