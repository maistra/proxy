--- conflicted
+++ resolved
@@ -225,13 +225,6 @@
     echo "${fixed_coredns}"
     printf '%s' "${fixed_coredns}" | kubectl apply -f -
   fi
-<<<<<<< HEAD
-
-  # On Ubuntu Jammy, the trap runs when this function exits. Remove trap to prevent
-  # cluster shutdown here.
-  trap EXIT
-=======
->>>>>>> 05baa686
 }
 
 ###############################################################################
