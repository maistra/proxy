--- conflicted
+++ resolved
@@ -179,14 +179,10 @@
   # Override variables with container specific
   TARGET_OUT=${CONTAINER_TARGET_OUT}
   TARGET_OUT_LINUX=${CONTAINER_TARGET_OUT_LINUX}
-<<<<<<< HEAD
-  REPO_ROOT="${WORKDIR}" # /work
-=======
   REPO_ROOT=/work
   LOCAL_OUT="${TARGET_OUT_LINUX}"
 else
   LOCAL_OUT="${TARGET_OUT}"
->>>>>>> 47df873e
 fi
 
 go_os_arch=${LOCAL_OUT##*/}
