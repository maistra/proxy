--- conflicted
+++ resolved
@@ -73,11 +73,8 @@
 
 # Build image to use
 if [[ "${IMAGE_VERSION:-}" == "" ]]; then
-<<<<<<< HEAD
+  IMAGE_VERSION=release-1.16-8486d4a9cee5aabbcf2a332c85a56d3339585e5d
   IMAGE_VERSION=release-1.14-0c4413d13921234efc115a6acc7097c47de0e815
-=======
-  IMAGE_VERSION=release-1.16-8486d4a9cee5aabbcf2a332c85a56d3339585e5d
->>>>>>> 05baa686
 fi
 if [[ "${IMAGE_NAME:-}" == "" ]]; then
   IMAGE_NAME=build-tools
@@ -183,14 +180,7 @@
   # Override variables with container specific
   TARGET_OUT=${CONTAINER_TARGET_OUT}
   TARGET_OUT_LINUX=${CONTAINER_TARGET_OUT_LINUX}
-<<<<<<< HEAD
   REPO_ROOT="${WORKDIR}" # /work
-=======
-  REPO_ROOT=/work
-  LOCAL_OUT="${TARGET_OUT_LINUX}"
-else
-  LOCAL_OUT="${TARGET_OUT}"
->>>>>>> 05baa686
 fi
 
 go_os_arch=${LOCAL_OUT##*/}
