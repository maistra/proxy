--- conflicted
+++ resolved
@@ -176,17 +176,16 @@
 # This is used when we need to run a build artifact during tests or later as part of another
 # target.
 if [[ "${FOR_BUILD_CONTAINER:-0}" -eq "1" ]]; then
+  LOCAL_OUT="${TARGET_OUT_LINUX}"
+else
+  LOCAL_OUT="${TARGET_OUT}"
+fi
+
+if [[ "${FOR_BUILD_CONTAINER:-0}" -eq "1" ]]; then
   # Override variables with container specific
   TARGET_OUT=${CONTAINER_TARGET_OUT}
   TARGET_OUT_LINUX=${CONTAINER_TARGET_OUT_LINUX}
-<<<<<<< HEAD
   REPO_ROOT="${WORKDIR}" # /work
-=======
-  REPO_ROOT=/work
-  LOCAL_OUT="${TARGET_OUT_LINUX}"
-else
-  LOCAL_OUT="${TARGET_OUT}"
->>>>>>> 47df873e
 fi
 
 go_os_arch=${LOCAL_OUT##*/}
