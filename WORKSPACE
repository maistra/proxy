# Copyright 2016 Google Inc. All Rights Reserved.
#
# Licensed under the Apache License, Version 2.0 (the "License");
# you may not use this file except in compliance with the License.
# You may obtain a copy of the License at
#
#    http://www.apache.org/licenses/LICENSE-2.0
#
# Unless required by applicable law or agreed to in writing, software
# distributed under the License is distributed on an "AS IS" BASIS,
# WITHOUT WARRANTIES OR CONDITIONS OF ANY KIND, either express or implied.
# See the License for the specific language governing permissions and
# limitations under the License.
#
################################################################################
#

# http_archive is not a native function since bazel 0.19
load("@bazel_tools//tools/build_defs/repo:http.bzl", "http_archive")
load(
    "//:repositories.bzl",
    "googletest_repositories",
    "mixerapi_dependencies",
)

googletest_repositories()

mixerapi_dependencies()

bind(
    name = "boringssl_crypto",
    actual = "//external:ssl",
)

# envoy commit date 04/10/2019
# bazel version: 0.22.0

# When updating envoy sha manually please update the sha in istio.deps file also
#
# Determine SHA256 `wget https://github.com/envoyproxy/envoy/archive/COMMIT.tar.gz && sha256sum COMMIT.tar.gz`
<<<<<<< HEAD
# envoy commit date  05/15/2019
# bazel version: 0.25.0
ENVOY_SHA = "228a963d1308eb1b06e2e8b7387e0bfa72fe77ea"

ENVOY_SHA256 = "6480ed4a526c504dc7c7c6784c7f143183a5481d944b999a45b7a7fb925d8e09"
=======
ENVOY_SHA = "ac7aa5ac8a815e5277b4d4659c5c02145fa1d56f"
ENVOY_SHA256 = "3f13facc893ef0c5063c7391a1ffca8de0f52425c8a7a49ef45e69dbb5e7304b"
LOCAL_ENVOY_PROJECT = "/PATH/TO/ENVOY"
>>>>>>> 56242cdc

http_archive(
    name = "envoy",
    sha256 = ENVOY_SHA256,
    strip_prefix = "envoy-" + ENVOY_SHA,
    url = "https://github.com/envoyproxy/envoy/archive/" + ENVOY_SHA + ".tar.gz",
)

<<<<<<< HEAD
load("@envoy//bazel:api_repositories.bzl", "envoy_api_dependencies")

envoy_api_dependencies()

load("@envoy//bazel:repositories.bzl", "GO_VERSION", "envoy_dependencies")

=======
# TODO(silentdai) Use bazel args to select envoy between local or http
# Uncomment below and comment above http_archive to depends on local envoy.
#local_repository(
#     name = "envoy",
#     path = LOCAL_ENVOY_PROJECT,
#)

load("@envoy//bazel:api_repositories.bzl", "envoy_api_dependencies")
envoy_api_dependencies()

load("@envoy//bazel:repositories.bzl", "GO_VERSION", "envoy_dependencies")
>>>>>>> 56242cdc
envoy_dependencies()

load("@rules_foreign_cc//:workspace_definitions.bzl", "rules_foreign_cc_dependencies")

rules_foreign_cc_dependencies()

load("@envoy//bazel:cc_configure.bzl", "cc_configure")

cc_configure()

load("@envoy_api//bazel:repositories.bzl", "api_dependencies")

api_dependencies()

load("@io_bazel_rules_go//go:deps.bzl", "go_register_toolchains", "go_rules_dependencies")

go_rules_dependencies()

go_register_toolchains(go_version = GO_VERSION)<|MERGE_RESOLUTION|>--- conflicted
+++ resolved
@@ -32,23 +32,16 @@
     actual = "//external:ssl",
 )
 
-# envoy commit date 04/10/2019
-# bazel version: 0.22.0
-
 # When updating envoy sha manually please update the sha in istio.deps file also
 #
 # Determine SHA256 `wget https://github.com/envoyproxy/envoy/archive/COMMIT.tar.gz && sha256sum COMMIT.tar.gz`
-<<<<<<< HEAD
 # envoy commit date  05/15/2019
 # bazel version: 0.25.0
 ENVOY_SHA = "228a963d1308eb1b06e2e8b7387e0bfa72fe77ea"
 
 ENVOY_SHA256 = "6480ed4a526c504dc7c7c6784c7f143183a5481d944b999a45b7a7fb925d8e09"
-=======
-ENVOY_SHA = "ac7aa5ac8a815e5277b4d4659c5c02145fa1d56f"
-ENVOY_SHA256 = "3f13facc893ef0c5063c7391a1ffca8de0f52425c8a7a49ef45e69dbb5e7304b"
+
 LOCAL_ENVOY_PROJECT = "/PATH/TO/ENVOY"
->>>>>>> 56242cdc
 
 http_archive(
     name = "envoy",
@@ -57,14 +50,6 @@
     url = "https://github.com/envoyproxy/envoy/archive/" + ENVOY_SHA + ".tar.gz",
 )
 
-<<<<<<< HEAD
-load("@envoy//bazel:api_repositories.bzl", "envoy_api_dependencies")
-
-envoy_api_dependencies()
-
-load("@envoy//bazel:repositories.bzl", "GO_VERSION", "envoy_dependencies")
-
-=======
 # TODO(silentdai) Use bazel args to select envoy between local or http
 # Uncomment below and comment above http_archive to depends on local envoy.
 #local_repository(
@@ -73,10 +58,11 @@
 #)
 
 load("@envoy//bazel:api_repositories.bzl", "envoy_api_dependencies")
+
 envoy_api_dependencies()
 
 load("@envoy//bazel:repositories.bzl", "GO_VERSION", "envoy_dependencies")
->>>>>>> 56242cdc
+
 envoy_dependencies()
 
 load("@rules_foreign_cc//:workspace_definitions.bzl", "rules_foreign_cc_dependencies")
