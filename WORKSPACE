# Copyright 2016 Google Inc. All Rights Reserved.
#
# Licensed under the Apache License, Version 2.0 (the "License");
# you may not use this file except in compliance with the License.
# You may obtain a copy of the License at
#
#    http://www.apache.org/licenses/LICENSE-2.0
#
# Unless required by applicable law or agreed to in writing, software
# distributed under the License is distributed on an "AS IS" BASIS,
# WITHOUT WARRANTIES OR CONDITIONS OF ANY KIND, either express or implied.
# See the License for the specific language governing permissions and
# limitations under the License.
#
################################################################################
#

workspace(name = "io_istio_proxy")

# http_archive is not a native function since bazel 0.19
load("@bazel_tools//tools/build_defs/repo:http.bzl", "http_archive")
load(
    "//bazel:repositories.bzl",
    "docker_dependencies",
    "googletest_repositories",
    "istioapi_dependencies",
)

googletest_repositories()

istioapi_dependencies()

new_local_repository(
    name = "openssl",
    path = "/usr/lib64/",
    build_file = "openssl.BUILD"
)

# 1. Determine SHA256 `wget https://github.com/envoyproxy/envoy/archive/$COMMIT.tar.gz && sha256sum $COMMIT.tar.gz`
# 2. Update .bazelversion, envoy.bazelrc and .bazelrc if needed.
#
# Note: this is needed by release builder to resolve envoy dep sha to tag.
<<<<<<< HEAD
# Commit date: 2022-07-29
ENVOY_SHA = "38b2d131235dbf757f97d44aa21bd350b2ab6939"

ENVOY_SHA256 = "a8bdf558864b4894b7c27ad589e132166fd341a6d9b8713dd63033ccb98443c3"
=======
# Commit date: 2023-03-24
ENVOY_SHA = "b39e09a0fb0435aea66c4240c3cd7bb4afa377c0"

ENVOY_SHA256 = "bc3430bfd9d90229eaf2ab9d3fdc13c49ff5d455b0b56897bff68086eab7006c"
>>>>>>> a8c37f4c

ENVOY_ORG = "maistra"

ENVOY_REPO = "envoy"

# To override with local envoy, just pass `--override_repository=envoy=/PATH/TO/ENVOY` to Bazel or
# persist the option in `user.bazelrc`.
http_archive(
    name = "envoy",
    sha256 = ENVOY_SHA256,
    strip_prefix = ENVOY_REPO + "-" + ENVOY_SHA,
    url = "https://github.com/" + ENVOY_ORG + "/" + ENVOY_REPO + "/archive/" + ENVOY_SHA + ".tar.gz",
)

load("@envoy//bazel:api_binding.bzl", "envoy_api_binding")
envoy_api_binding()

local_repository(
    name = "envoy_build_config",
    # Relative paths are also supported.
    path = "bazel/extension_config",
)

load("@envoy//bazel:api_repositories.bzl", "envoy_api_dependencies")
envoy_api_dependencies()

load("@envoy//bazel:repositories.bzl", "envoy_dependencies", "BUILD_ALL_CONTENT")
envoy_dependencies()

# Added for OSSM-1931: emscripten is in /opt/emsdk
new_local_repository(
    name = "emscripten_bin_linux",
    path = "/opt/emsdk/",
    build_file_content = BUILD_ALL_CONTENT,
)

# Added for OSSM-1931: find npm in /lib
new_local_repository(
    name = "emscripten_npm_linux",
    path = "/lib/node_modules/npm",
    build_file_content = BUILD_ALL_CONTENT,
)

local_repository(
    name = "local-toolchain",
    path = "maistra/local",
)

load("@envoy//bazel:repositories_extra.bzl", "envoy_dependencies_extra")
envoy_dependencies_extra()

load("@envoy//bazel:python_dependencies.bzl", "envoy_python_dependencies")

envoy_python_dependencies()

load("@base_pip3//:requirements.bzl", "install_deps")
install_deps()

load("@envoy//bazel:dependency_imports.bzl", "envoy_dependency_imports")
envoy_dependency_imports()

# Bazel @rules_pkg

http_archive(
    name = "rules_pkg",
    sha256 = "aeca78988341a2ee1ba097641056d168320ecc51372ef7ff8e64b139516a4937",
    urls = [
        "https://github.com/bazelbuild/rules_pkg/releases/download/0.2.6-1/rules_pkg-0.2.6.tar.gz",
        "https://mirror.bazel.build/github.com/bazelbuild/rules_pkg/releases/download/0.2.6/rules_pkg-0.2.6.tar.gz",
    ],
)

load("@rules_pkg//:deps.bzl", "rules_pkg_dependencies")
rules_pkg_dependencies()

# Docker dependencies

docker_dependencies()
load(
    "@io_bazel_rules_docker//repositories:repositories.bzl",
    container_repositories = "repositories",
)
container_repositories()
load("@io_bazel_rules_docker//repositories:deps.bzl", container_deps = "deps")
container_deps()

# End of docker dependencies

load("//bazel:wasm.bzl", "wasm_dependencies")
wasm_dependencies()<|MERGE_RESOLUTION|>--- conflicted
+++ resolved
@@ -40,17 +40,10 @@
 # 2. Update .bazelversion, envoy.bazelrc and .bazelrc if needed.
 #
 # Note: this is needed by release builder to resolve envoy dep sha to tag.
-<<<<<<< HEAD
 # Commit date: 2022-07-29
 ENVOY_SHA = "38b2d131235dbf757f97d44aa21bd350b2ab6939"
 
 ENVOY_SHA256 = "a8bdf558864b4894b7c27ad589e132166fd341a6d9b8713dd63033ccb98443c3"
-=======
-# Commit date: 2023-03-24
-ENVOY_SHA = "b39e09a0fb0435aea66c4240c3cd7bb4afa377c0"
-
-ENVOY_SHA256 = "bc3430bfd9d90229eaf2ab9d3fdc13c49ff5d455b0b56897bff68086eab7006c"
->>>>>>> a8c37f4c
 
 ENVOY_ORG = "maistra"
 
