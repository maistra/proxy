# Copyright 2016 Google Inc. All Rights Reserved.
#
# Licensed under the Apache License, Version 2.0 (the "License");
# you may not use this file except in compliance with the License.
# You may obtain a copy of the License at
#
#    http://www.apache.org/licenses/LICENSE-2.0
#
# Unless required by applicable law or agreed to in writing, software
# distributed under the License is distributed on an "AS IS" BASIS,
# WITHOUT WARRANTIES OR CONDITIONS OF ANY KIND, either express or implied.
# See the License for the specific language governing permissions and
# limitations under the License.
#
################################################################################
#

workspace(name = "io_istio_proxy")

# http_archive is not a native function since bazel 0.19
load("@bazel_tools//tools/build_defs/repo:http.bzl", "http_archive")
load(
    "//bazel:repositories.bzl",
    "docker_dependencies",
    "googletest_repositories",
    "istioapi_dependencies",
)

googletest_repositories()

istioapi_dependencies()

new_local_repository(
    name = "openssl",
    path = "/usr/lib64/",
    build_file = "openssl.BUILD"
)

# 1. Determine SHA256 `wget https://github.com/envoyproxy/envoy/archive/$COMMIT.tar.gz && sha256sum $COMMIT.tar.gz`
# 2. Update .bazelversion, envoy.bazelrc and .bazelrc if needed.
#
# Note: this is needed by release builder to resolve envoy dep sha to tag.
<<<<<<< HEAD
# Commit date: 2022-07-29
ENVOY_SHA = "49af557244cbbf9f2c6d1ee8958b882e5b9b1d0c"

ENVOY_SHA256 = "ecb88b0eb82590fd96483de1096347c66b049bb0f7da2649f62c101edaf5310e"
=======
# Commit date: 2023-02-10
ENVOY_SHA = "33f7528fcf8b24a810dcaa2aa085cad6bc6227cf"

ENVOY_SHA256 = "f84ef776ee811d2777513c526cf314a5b6d0272cb24616232ba8b680d1464a1d"
>>>>>>> 05baa686

ENVOY_ORG = "maistra"

ENVOY_REPO = "envoy"

# To override with local envoy, just pass `--override_repository=envoy=/PATH/TO/ENVOY` to Bazel or
# persist the option in `user.bazelrc`.
http_archive(
    name = "envoy",
    sha256 = ENVOY_SHA256,
    strip_prefix = ENVOY_REPO + "-" + ENVOY_SHA,
    url = "https://github.com/" + ENVOY_ORG + "/" + ENVOY_REPO + "/archive/" + ENVOY_SHA + ".tar.gz",
)

load("@envoy//bazel:api_binding.bzl", "envoy_api_binding")
envoy_api_binding()

local_repository(
    name = "envoy_build_config",
    # Relative paths are also supported.
    path = "bazel/extension_config",
)

load("@envoy//bazel:api_repositories.bzl", "envoy_api_dependencies")
envoy_api_dependencies()

load("@envoy//bazel:repositories.bzl", "envoy_dependencies", "BUILD_ALL_CONTENT")
envoy_dependencies()

# Added for OSSM-1931: emscripten is in /opt/emsdk
new_local_repository(
    name = "emscripten_bin_linux",
    path = "/opt/emsdk/",
    build_file_content = BUILD_ALL_CONTENT,
)

# Added for OSSM-1931: find npm in /lib
new_local_repository(
    name = "emscripten_npm_linux",
    path = "/lib/node_modules/npm",
    build_file_content = BUILD_ALL_CONTENT,
)

local_repository(
    name = "local-toolchain",
    path = "maistra/local",
)

load("@envoy//bazel:repositories_extra.bzl", "envoy_dependencies_extra")
envoy_dependencies_extra()

load("@envoy//bazel:python_dependencies.bzl", "envoy_python_dependencies")

envoy_python_dependencies()

load("@base_pip3//:requirements.bzl", "install_deps")
install_deps()

load("@envoy//bazel:dependency_imports.bzl", "envoy_dependency_imports")
envoy_dependency_imports()

# Bazel @rules_pkg

http_archive(
    name = "rules_pkg",
    sha256 = "aeca78988341a2ee1ba097641056d168320ecc51372ef7ff8e64b139516a4937",
    urls = [
        "https://github.com/bazelbuild/rules_pkg/releases/download/0.2.6-1/rules_pkg-0.2.6.tar.gz",
        "https://mirror.bazel.build/github.com/bazelbuild/rules_pkg/releases/download/0.2.6/rules_pkg-0.2.6.tar.gz",
    ],
)

load("@rules_pkg//:deps.bzl", "rules_pkg_dependencies")
rules_pkg_dependencies()

# Docker dependencies

docker_dependencies()
load(
    "@io_bazel_rules_docker//repositories:repositories.bzl",
    container_repositories = "repositories",
)
container_repositories()
load("@io_bazel_rules_docker//repositories:deps.bzl", container_deps = "deps")
container_deps()

# End of docker dependencies

load("//bazel:wasm.bzl", "wasm_dependencies")
wasm_dependencies()<|MERGE_RESOLUTION|>--- conflicted
+++ resolved
@@ -40,17 +40,10 @@
 # 2. Update .bazelversion, envoy.bazelrc and .bazelrc if needed.
 #
 # Note: this is needed by release builder to resolve envoy dep sha to tag.
-<<<<<<< HEAD
-# Commit date: 2022-07-29
-ENVOY_SHA = "49af557244cbbf9f2c6d1ee8958b882e5b9b1d0c"
-
-ENVOY_SHA256 = "ecb88b0eb82590fd96483de1096347c66b049bb0f7da2649f62c101edaf5310e"
-=======
 # Commit date: 2023-02-10
 ENVOY_SHA = "33f7528fcf8b24a810dcaa2aa085cad6bc6227cf"
 
 ENVOY_SHA256 = "f84ef776ee811d2777513c526cf314a5b6d0272cb24616232ba8b680d1464a1d"
->>>>>>> 05baa686
 
 ENVOY_ORG = "maistra"
 
